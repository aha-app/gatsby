## gatsby-source-faker

This is a plugin that allows you to use [faker.js](https://github.com/marak/Faker.js/) to generate fake data for gatsby sites. This could come in handy for creating example sites, documentation, or just to experiment with Gatsby.js

### To use it

Install `gatsby-source-faker`

```
    npm install --save gatsby-source-faker
```

or

```
    npm install gatsby-source-faker
```

Add `gatsby-source-faker` to the `gatsby-config.js` as follows

```javascript
plugins: [
  {
    resolve: `gatsby-source-faker`,
    // derive schema from faker's options
    options: {
      schema: {
        name: ["firstName", "lastName"],
      },
      count: 3, // how many fake objects you need
      type: "NameData", // Name of the graphql query node
    },
  },
<<<<<<< HEAD
]
```

=======
];
```

Example: [Using Faker](https://github.com/gatsbyjs/gatsby/tree/master/examples/using-faker)

>>>>>>> 1d9a99b7
<|MERGE_RESOLUTION|>--- conflicted
+++ resolved
@@ -1,44 +1,37 @@
-## gatsby-source-faker
-
-This is a plugin that allows you to use [faker.js](https://github.com/marak/Faker.js/) to generate fake data for gatsby sites. This could come in handy for creating example sites, documentation, or just to experiment with Gatsby.js
-
-### To use it
-
-Install `gatsby-source-faker`
-
-```
-    npm install --save gatsby-source-faker
-```
-
-or
-
-```
-    npm install gatsby-source-faker
-```
-
-Add `gatsby-source-faker` to the `gatsby-config.js` as follows
-
-```javascript
-plugins: [
-  {
-    resolve: `gatsby-source-faker`,
-    // derive schema from faker's options
-    options: {
-      schema: {
-        name: ["firstName", "lastName"],
-      },
-      count: 3, // how many fake objects you need
-      type: "NameData", // Name of the graphql query node
-    },
-  },
-<<<<<<< HEAD
-]
-```
-
-=======
-];
-```
-
-Example: [Using Faker](https://github.com/gatsbyjs/gatsby/tree/master/examples/using-faker)
-
->>>>>>> 1d9a99b7
+## gatsby-source-faker
+
+This is a plugin that allows you to use [faker.js](https://github.com/marak/Faker.js/) to generate fake data for gatsby sites. This could come in handy for creating example sites, documentation, or just to experiment with Gatsby.js
+
+### To use it
+
+Install `gatsby-source-faker`
+
+```
+    npm install --save gatsby-source-faker
+```
+
+or
+
+```
+    npm install gatsby-source-faker
+```
+
+Add `gatsby-source-faker` to the `gatsby-config.js` as follows
+
+```javascript
+plugins: [
+  {
+    resolve: `gatsby-source-faker`,
+    // derive schema from faker's options
+    options: {
+      schema: {
+        name: ["firstName", "lastName"],
+      },
+      count: 3, // how many fake objects you need
+      type: "NameData", // Name of the graphql query node
+    },
+  },
+]
+```
+
+Example: [Using Faker](https://github.com/gatsbyjs/gatsby/tree/master/examples/using-faker)