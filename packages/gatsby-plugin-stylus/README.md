# gatsby-plugin-stylus

Provides drop-in support for Stylus with or without CSS Modules

## Install

`yarn add gatsby-plugin-stylus`

## How to use

1. Include the plugin in your `gatsby-config.js` file.
2. Write your stylesheets in Stylus (`.styl` files) and require/import them

<<<<<<< HEAD
### With CSS Modules

Using CSS modules requires no additional configuration. Simply prepend `.module` to the extension. For example: `App.styl` -> `App.module.styl`.
Any file with the `module` extension will use CSS modules.
=======
### Without CSS Modules

```javascript
// in gatsby-config.js
plugins: [`gatsby-plugin-stylus`]
```

### With CSS Modules

Using CSS modules requires no additional configuration. Simply prepend `.module`
to the extension. For example: `App.styl` -> `App.module.styl`. Any file with
the `module` extension will use CSS modules.
>>>>>>> dc4c9a4a

### With Stylus plugins

This plugin has the same API as
[stylus-loader](https://github.com/shama/stylus-loader#stylus-plugins), which
means you can add stylus plugins with `use`:

```javascript
// in gatsby-config.js
const rupture = require("rupture")

module.exports = {
  plugins: [
    {
      resolve: "gatsby-plugin-stylus",
      options: {
        use: [rupture()],
      },
    },
  ],
<<<<<<< HEAD
};
```

### PostCSS plugins

PostCSS is also included to handle some default optimizations like autoprefixing a
and common cross-browser flexbox bugs. Normally you don't need to think about it, but if
you'd prefer to add additional postprocessing to your Stylus output you can sepecify plugins
in the plugin options


```javascript
// in gatsby-config.js
plugins: [
  {
    resolve: `gatsby-plugin-stylus`,
    options: {
      postCssPlugins: [
        somePostCssPlugin()
      ]
    }
  }
]
```
=======
}
```
>>>>>>> dc4c9a4a
<|MERGE_RESOLUTION|>--- conflicted
+++ resolved
@@ -11,25 +11,10 @@
 1. Include the plugin in your `gatsby-config.js` file.
 2. Write your stylesheets in Stylus (`.styl` files) and require/import them
 
-<<<<<<< HEAD
 ### With CSS Modules
 
 Using CSS modules requires no additional configuration. Simply prepend `.module` to the extension. For example: `App.styl` -> `App.module.styl`.
 Any file with the `module` extension will use CSS modules.
-=======
-### Without CSS Modules
-
-```javascript
-// in gatsby-config.js
-plugins: [`gatsby-plugin-stylus`]
-```
-
-### With CSS Modules
-
-Using CSS modules requires no additional configuration. Simply prepend `.module`
-to the extension. For example: `App.styl` -> `App.module.styl`. Any file with
-the `module` extension will use CSS modules.
->>>>>>> dc4c9a4a
 
 ### With Stylus plugins
 
@@ -50,8 +35,7 @@
       },
     },
   ],
-<<<<<<< HEAD
-};
+}
 ```
 
 ### PostCSS plugins
@@ -75,7 +59,3 @@
   }
 ]
 ```
-=======
-}
-```
->>>>>>> dc4c9a4a
