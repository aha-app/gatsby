if (__POLYFILL__) {
  require(`core-js/modules/es6.promise`)
}
import React from "react"
import ReactDOM from "react-dom"
import { AppContainer as HotContainer } from "react-hot-loader"
import domReady from "domready"

import socketIo from "./socketIo"
<<<<<<< HEAD
import emitter from "./emitter"
=======
import { apiRunner, apiRunnerAsync } from "./api-runner-browser"
>>>>>>> d7d2152f

window.___emitter = emitter

// Let the site/plugins run code very early.
apiRunnerAsync(`onClientEntry`).then(() => {
  // Hook up the client to socket.io on server
  socketIo()

  /**
     * Service Workers are persistent by nature. They stick around,
     * serving a cached version of the site if they aren't removed.
     * This is especially frustrating when you need to test the
     * production build on your local machine.
     *
     * Let's unregister the service workers in development, and tidy up a few errors.
     */
  if (`serviceWorker` in navigator) {
    navigator.serviceWorker.getRegistrations().then(registrations => {
      for (let registration of registrations) {
        registration.unregister()
      }
    })
  }

  const rootElement = document.getElementById(`___gatsby`)

  let Root = require(`./root`)
  if (Root.default) {
    Root = Root.default
  }

  domReady(() =>
    ReactDOM.render(
      <HotContainer>
        <Root />
      </HotContainer>,
      rootElement,
      () => {
        apiRunner(`onInitialClientRender`)
      }
    )
  )

  if (module.hot) {
    module.hot.accept(`./root`, () => {
      let NextRoot = require(`./root`)
      if (NextRoot.default) {
        NextRoot = NextRoot.default
      }
      ReactDOM.render(
        <HotContainer>
          <NextRoot />
        </HotContainer>,
        rootElement,
        () => {
          apiRunner(`onInitialClientRender`)
        }
      )
    })
  }
})<|MERGE_RESOLUTION|>--- conflicted
+++ resolved
@@ -7,11 +7,8 @@
 import domReady from "domready"
 
 import socketIo from "./socketIo"
-<<<<<<< HEAD
 import emitter from "./emitter"
-=======
 import { apiRunner, apiRunnerAsync } from "./api-runner-browser"
->>>>>>> d7d2152f
 
 window.___emitter = emitter
 
