--- conflicted
+++ resolved
@@ -1,11 +1,7 @@
 {
   "name": "gatsby",
   "description": "React.js Static Site Generator",
-<<<<<<< HEAD
   "version": "2.0.0-alpha.2",
-=======
-  "version": "1.9.52",
->>>>>>> d7d2152f
   "author": "Kyle Mathews <mathews.kyle@gmail.com>",
   "bin": {
     "gatsby": "./dist/gatsby-cli.js"
@@ -55,13 +51,8 @@
     "friendly-errors-webpack-plugin": "^1.6.1",
     "front-matter": "^2.1.0",
     "fs-extra": "^4.0.1",
-<<<<<<< HEAD
     "gatsby-module-loader": "^2.0.0-alpha.1",
-=======
-    "gatsby-1-config-css-modules": "^1.0.4",
-    "gatsby-module-loader": "^1.0.7",
     "gatsby-react-router-scroll": "^1.0.2",
->>>>>>> d7d2152f
     "glob": "^7.1.1",
     "graphql": "^0.10.3",
     "graphql-relay": "^0.5.1",
